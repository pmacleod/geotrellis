/*
 * Copyright (c) 2014 Azavea.
 *
 * Licensed under the Apache License, Version 2.0 (the "License");
 * you may not use this file except in compliance with the License.
 * You may obtain a copy of the License at
 *
 * http://www.apache.org/licenses/LICENSE-2.0
 *
 * Unless required by applicable law or agreed to in writing, software
 * distributed under the License is distributed on an "AS IS" BASIS,
 * WITHOUT WARRANTIES OR CONDITIONS OF ANY KIND, either express or implied.
 * See the License for the specific language governing permissions and
 * limitations under the License.
 */

package geotrellis.raster

import geotrellis.vector.Extent

import spire.syntax.cfor._
import java.nio.ByteBuffer

/**
 * ArrayTile based on Array[Int] (each cell as an Int).
 */
<<<<<<< HEAD
abstract class IntArrayTile(array: Array[Int], cols: Int, rows: Int)
    extends MutableArrayTile
       with IntBasedArrayTile {
  val cellType: IntCells with NoDataHandling
=======
final case class IntArrayTile(array: Array[Int], cols: Int, rows: Int)
    extends MutableArrayTile with IntBasedArrayTile {
>>>>>>> 35a81992

  def apply(i: Int): Int
  def update(i: Int, z: Int)

<<<<<<< HEAD
=======
  def apply(i: Int) = array(i)
  def update(i: Int, z: Int) { array(i) = z }

>>>>>>> 35a81992
  override def toArray = array.clone

  def toBytes: Array[Byte] = {
    val pixels = new Array[Byte](array.size * cellType.bytes)
    val bytebuff = ByteBuffer.wrap(pixels)
    bytebuff.asIntBuffer.put(array)
    pixels
  }

  def copy = ArrayTile(array.clone, cols, rows)
}

final case class IntRawArrayTile(val array: Array[Int], val cols: Int, val rows: Int)
    extends IntArrayTile(array, cols, rows) {
  val cellType = IntCellType
  def apply(i: Int): Int = array(i)
  def update(i: Int, z: Int) { array(i) = z }
}

final case class IntConstantNoDataArrayTile(val array: Array[Int], val cols: Int, val rows: Int)
    extends IntArrayTile(array, cols, rows) {
  val cellType = IntConstantNoDataCellType
  def apply(i: Int): Int = array(i)
  def update(i: Int, z: Int) { array(i) = z }
}

final case class IntUserDefinedNoDataArrayTile(val array: Array[Int], val cols: Int, val rows: Int, val cellType: IntUserDefinedNoDataCellType)
    extends IntArrayTile(array, cols, rows)
       with UserDefinedIntNoDataConversions {
  val userDefinedIntNoDataValue = cellType.noDataValue
  def apply(i: Int): Int = i2udi(array(i))
  def update(i: Int, z: Int) { array(i) = udi2i(z) }
}

object IntArrayTile {
<<<<<<< HEAD
  def apply(arr: Array[Int], cols: Int, rows: Int): IntArrayTile =
    apply(arr, cols, rows, IntConstantNoDataCellType)


  def apply(arr: Array[Int], cols: Int, rows: Int, cellType: IntCells with NoDataHandling): IntArrayTile =
    cellType match {
      case IntCellType =>
        new IntRawArrayTile(arr, cols, rows)
      case IntConstantNoDataCellType =>
        new IntConstantNoDataArrayTile(arr, cols, rows)
      case udct @ IntUserDefinedNoDataCellType(_) =>
        new IntUserDefinedNoDataArrayTile(arr, cols, rows, udct)
    }

  def ofDim(cols: Int, rows: Int): IntArrayTile =
    ofDim(cols, rows, IntConstantNoDataCellType)

  def ofDim(cols: Int, rows: Int, cellType: IntCells with NoDataHandling): IntArrayTile =
    cellType match {
      case IntCellType =>
        new IntRawArrayTile(Array.ofDim[Int](cols * rows), cols, rows)
      case IntConstantNoDataCellType =>
        new IntConstantNoDataArrayTile(Array.ofDim[Int](cols * rows), cols, rows)
      case udct @ IntUserDefinedNoDataCellType(_) =>
        new IntUserDefinedNoDataArrayTile(Array.ofDim[Int](cols * rows), cols, rows, udct)
    }

  def empty(cols: Int, rows: Int): IntArrayTile =
    empty(cols, rows, IntConstantNoDataCellType)

  def empty(cols: Int, rows: Int, cellType: IntCells with NoDataHandling): IntArrayTile =
    cellType match {
      case IntCellType =>
        new IntRawArrayTile(Array.ofDim[Int](cols * rows).fill(NODATA), cols, rows)
      case IntConstantNoDataCellType =>
        new IntConstantNoDataArrayTile(Array.ofDim[Int](cols * rows).fill(NODATA), cols, rows)
      case udct @ IntUserDefinedNoDataCellType(_) =>
        new IntUserDefinedNoDataArrayTile(Array.ofDim[Int](cols * rows).fill(NODATA), cols, rows, udct)
    }

  def fill(v: Int, cols: Int, rows: Int): IntArrayTile =
    fill(v, cols, rows, IntConstantNoDataCellType)

  def fill(v: Int, cols: Int, rows: Int, cellType: IntCells with NoDataHandling): IntArrayTile =
    cellType match {
      case IntCellType =>
        new IntRawArrayTile(Array.ofDim[Int](cols * rows).fill(v), cols, rows)
      case IntConstantNoDataCellType =>
        new IntConstantNoDataArrayTile(Array.ofDim[Int](cols * rows).fill(v), cols, rows)
      case udct @ IntUserDefinedNoDataCellType(_) =>
        new IntUserDefinedNoDataArrayTile(Array.ofDim[Int](cols * rows).fill(v), cols, rows, udct)
    }

  private def constructIntArray(bytes: Array[Byte]): Array[Int] = {
=======
  def ofDim(cols: Int, rows: Int): IntArrayTile =
    new IntArrayTile(Array.ofDim[Int](cols * rows), cols, rows)

  def empty(cols: Int, rows: Int): IntArrayTile =
    new IntArrayTile(Array.ofDim[Int](cols * rows).fill(NODATA), cols, rows)

  def fill(v: Int, cols: Int, rows: Int): IntArrayTile =
    new IntArrayTile(Array.ofDim[Int](cols * rows).fill(v), cols, rows)

  def fromBytes(bytes: Array[Byte], cols: Int, rows: Int): IntArrayTile = {
>>>>>>> 35a81992
    val byteBuffer = ByteBuffer.wrap(bytes, 0, bytes.size)
    val intBuffer = byteBuffer.asIntBuffer()
    val intArray = new Array[Int](bytes.size / IntConstantNoDataCellType.bytes)
    intBuffer.get(intArray)
    intArray
  }

  def fromBytes(bytes: Array[Byte], cols: Int, rows: Int): IntArrayTile =
    fromBytes(bytes, cols, rows, IntConstantNoDataCellType)

  def fromBytes(bytes: Array[Byte], cols: Int, rows: Int, cellType: IntCells with NoDataHandling): IntArrayTile =
    cellType match {
      case IntCellType =>
        new IntRawArrayTile(constructIntArray(bytes), cols, rows)
      case IntConstantNoDataCellType =>
        new IntConstantNoDataArrayTile(constructIntArray(bytes), cols, rows)
      case udct @ IntUserDefinedNoDataCellType(_) =>
        new IntUserDefinedNoDataArrayTile(constructIntArray(bytes), cols, rows, udct)
    }

  def fromBytes(bytes: Array[Byte], cols: Int, rows: Int, replaceNoData: Int): IntArrayTile =
    if(isNoData(replaceNoData))
      fromBytes(bytes, cols, rows)
    else {
      val byteBuffer = ByteBuffer.wrap(bytes, 0, bytes.size)
      val intBuffer = byteBuffer.asIntBuffer()
      val len = bytes.size / IntConstantNoDataCellType.bytes
      val intArray = new Array[Int](len)

      cfor(0)(_ < len, _ + 1) { i =>
        val v = intBuffer.get(i)
        if(v == replaceNoData)
          intArray(i) = NODATA
        else
          intArray(i) = v
      }

      IntArrayTile(intArray, cols, rows)
    }
}<|MERGE_RESOLUTION|>--- conflicted
+++ resolved
@@ -24,25 +24,14 @@
 /**
  * ArrayTile based on Array[Int] (each cell as an Int).
  */
-<<<<<<< HEAD
 abstract class IntArrayTile(array: Array[Int], cols: Int, rows: Int)
     extends MutableArrayTile
        with IntBasedArrayTile {
   val cellType: IntCells with NoDataHandling
-=======
-final case class IntArrayTile(array: Array[Int], cols: Int, rows: Int)
-    extends MutableArrayTile with IntBasedArrayTile {
->>>>>>> 35a81992
 
   def apply(i: Int): Int
   def update(i: Int, z: Int)
 
-<<<<<<< HEAD
-=======
-  def apply(i: Int) = array(i)
-  def update(i: Int, z: Int) { array(i) = z }
-
->>>>>>> 35a81992
   override def toArray = array.clone
 
   def toBytes: Array[Byte] = {
@@ -78,7 +67,6 @@
 }
 
 object IntArrayTile {
-<<<<<<< HEAD
   def apply(arr: Array[Int], cols: Int, rows: Int): IntArrayTile =
     apply(arr, cols, rows, IntConstantNoDataCellType)
 
@@ -133,18 +121,6 @@
     }
 
   private def constructIntArray(bytes: Array[Byte]): Array[Int] = {
-=======
-  def ofDim(cols: Int, rows: Int): IntArrayTile =
-    new IntArrayTile(Array.ofDim[Int](cols * rows), cols, rows)
-
-  def empty(cols: Int, rows: Int): IntArrayTile =
-    new IntArrayTile(Array.ofDim[Int](cols * rows).fill(NODATA), cols, rows)
-
-  def fill(v: Int, cols: Int, rows: Int): IntArrayTile =
-    new IntArrayTile(Array.ofDim[Int](cols * rows).fill(v), cols, rows)
-
-  def fromBytes(bytes: Array[Byte], cols: Int, rows: Int): IntArrayTile = {
->>>>>>> 35a81992
     val byteBuffer = ByteBuffer.wrap(bytes, 0, bytes.size)
     val intBuffer = byteBuffer.asIntBuffer()
     val intArray = new Array[Int](bytes.size / IntConstantNoDataCellType.bytes)
