--- conflicted
+++ resolved
@@ -62,14 +62,7 @@
    * If there is more than one band in the GeoTiff, read the first band only.
    */
   def readSingleband(path: String, decompress: Boolean, streaming: Boolean): SinglebandGeoTiff =
-<<<<<<< HEAD
-    if (streaming)
-      readSingleband(Filesystem.toMappedByteBuffer(path), decompress, streaming)
-    else
-      readSingleband(ByteBuffer.wrap(Filesystem.slurp(path)), decompress, streaming)
-=======
     readSingleband(Filesystem.toMappedByteBuffer(path), decompress, streaming)
->>>>>>> b1da186a
 
   /* Read a single band GeoTIFF file.
    * If there is more than one band in the GeoTiff, read the first band only.
@@ -137,14 +130,7 @@
   /* Read a multi band GeoTIFF file.
    */
   def readMultiband(path: String, decompress: Boolean, streaming: Boolean): MultibandGeoTiff =
-<<<<<<< HEAD
-    if (streaming)
-      readMultiband(Filesystem.toMappedByteBuffer(path), decompress, streaming)
-    else
-      readMultiband(ByteBuffer.wrap(Filesystem.slurp(path)), decompress, streaming)
-=======
     readMultiband(Filesystem.toMappedByteBuffer(path), decompress, streaming)
->>>>>>> b1da186a
 
   /* Read a multi band GeoTIFF file.
    */
@@ -156,16 +142,10 @@
   def readMultiband(bytes: Array[Byte], decompress: Boolean,
     streaming: Boolean = false): MultibandGeoTiff =
       readMultiband(ByteBuffer.wrap(bytes), decompress, streaming)
-<<<<<<< HEAD
 
   def readMultiband(byteBuffer: ByteBuffer, decompress: Boolean, streaming: Boolean): MultibandGeoTiff = {
     val info = readGeoTiffInfo(byteBuffer, decompress, streaming)
-=======
-
-  def readMultiband(byteBuffer: ByteBuffer, decompress: Boolean, streaming: Boolean): MultibandGeoTiff = {
-    val info = readGeoTiffInfo(byteBuffer, decompress, streaming)
-
->>>>>>> b1da186a
+
     val geoTiffTile =
       GeoTiffMultibandTile(
         info.segmentBytes,
