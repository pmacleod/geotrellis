package geotrellis.raster

package object mosaic {
<<<<<<< HEAD

  /** Tile methods used by the mosaicing function to merge tiles. */
  implicit class TileMerger(val tile: Tile) extends MergeTile[Tile] {
    def merge(other: Tile): Tile = {
      val mutableTile = tile.mutable
      Seq(tile, other).assertEqualDimensions
      if (tile.cellType.isFloatingPoint) {
        cfor(0)(_ < tile.rows, _ + 1) { row =>
          cfor(0)(_ < tile.cols, _ + 1) { col =>
            if (isNoData(tile.getDouble(col, row))) {
              mutableTile.setDouble(col, row, other.getDouble(col, row))
            }
          }
        }
      } else {
        cfor(0)(_ < tile.rows, _ + 1) { row =>
          cfor(0)(_ < tile.cols, _ + 1) { col =>
            if (isNoData(tile.get(col, row))) {
              mutableTile.setDouble(col, row, other.get(col, row))
            }
          }
        }
      }

      mutableTile
    }

    def merge(extent: Extent, otherExtent: Extent, other: Tile, method: ResampleMethod): Tile =
      otherExtent & extent match {
        case Some(sharedExtent) =>
          val mutableTile = tile.mutable
          val re = RasterExtent(extent, tile.cols, tile.rows)
          val gb@GridBounds(colMin, rowMin, colMax, rowMax) = re.gridBoundsFor(sharedExtent)
          val otherRe = RasterExtent(otherExtent, other.cols, other.rows)

          if (tile.cellType.isFloatingPoint) {
            val interpolate = Resample(method, other, otherExtent).resampleDouble _
            cfor(rowMin)(_ <= rowMax, _ + 1) { row =>
              cfor(colMin)(_ <= colMax, _ + 1) { col =>
                if (isNoData(tile.getDouble(col, row))) {
                  val (x, y) = re.gridToMap(col, row)
                  mutableTile.setDouble(col, row, interpolate(x, y))
                }
              }
            }
          } else {
            val interpolate = Resample(method, other, otherExtent).resample _
            cfor(rowMin)(_ <= rowMax, _ + 1) { row =>
              cfor(colMin)(_ <= colMax, _ + 1) { col =>
                if (isNoData(tile.get(col, row))) {
                  val (x, y) = re.gridToMap(col, row)
                  mutableTile.set(col, row, interpolate(x, y))
                }
              }
            }

          }

          mutableTile
        case _ =>
          tile
      }
  }

  implicit class MultiBandTileMerger(val tile: MultiBandTile) extends MergeTile[MultiBandTile] {
    def merge(other: MultiBandTile): MultiBandTile = {
      val bands: Seq[Tile] =
        for {
          bandIndex <- 0 until tile.bandCount
        } yield {
          val thisBand = tile.band(bandIndex)
          val thatBand = other.band(bandIndex)
          thisBand.merge(thatBand)
        }

      ArrayMultiBandTile(bands)
    }

    def merge(extent: Extent, otherExtent: Extent, other: MultiBandTile, method: ResampleMethod): MultiBandTile = {
      val bands: Seq[Tile] =
        for {
          bandIndex <- 0 until tile.bandCount
        } yield {
          val thisBand = tile.band(bandIndex)
          val thatBand = other.band(bandIndex)
          thisBand.merge(extent, otherExtent, thatBand, method)
        }

      ArrayMultiBandTile(bands)
    }
  }
=======
  implicit class withTileMergeMethods(val tile: Tile) extends TileMergeMethods
  implicit class withMultiBandTileMergeMethods(val tile: MultiBandTile) extends MultiBandTileMergeMethods
>>>>>>> b09599a9
}<|MERGE_RESOLUTION|>--- conflicted
+++ resolved
@@ -1,100 +1,6 @@
 package geotrellis.raster
 
 package object mosaic {
-<<<<<<< HEAD
-
-  /** Tile methods used by the mosaicing function to merge tiles. */
-  implicit class TileMerger(val tile: Tile) extends MergeTile[Tile] {
-    def merge(other: Tile): Tile = {
-      val mutableTile = tile.mutable
-      Seq(tile, other).assertEqualDimensions
-      if (tile.cellType.isFloatingPoint) {
-        cfor(0)(_ < tile.rows, _ + 1) { row =>
-          cfor(0)(_ < tile.cols, _ + 1) { col =>
-            if (isNoData(tile.getDouble(col, row))) {
-              mutableTile.setDouble(col, row, other.getDouble(col, row))
-            }
-          }
-        }
-      } else {
-        cfor(0)(_ < tile.rows, _ + 1) { row =>
-          cfor(0)(_ < tile.cols, _ + 1) { col =>
-            if (isNoData(tile.get(col, row))) {
-              mutableTile.setDouble(col, row, other.get(col, row))
-            }
-          }
-        }
-      }
-
-      mutableTile
-    }
-
-    def merge(extent: Extent, otherExtent: Extent, other: Tile, method: ResampleMethod): Tile =
-      otherExtent & extent match {
-        case Some(sharedExtent) =>
-          val mutableTile = tile.mutable
-          val re = RasterExtent(extent, tile.cols, tile.rows)
-          val gb@GridBounds(colMin, rowMin, colMax, rowMax) = re.gridBoundsFor(sharedExtent)
-          val otherRe = RasterExtent(otherExtent, other.cols, other.rows)
-
-          if (tile.cellType.isFloatingPoint) {
-            val interpolate = Resample(method, other, otherExtent).resampleDouble _
-            cfor(rowMin)(_ <= rowMax, _ + 1) { row =>
-              cfor(colMin)(_ <= colMax, _ + 1) { col =>
-                if (isNoData(tile.getDouble(col, row))) {
-                  val (x, y) = re.gridToMap(col, row)
-                  mutableTile.setDouble(col, row, interpolate(x, y))
-                }
-              }
-            }
-          } else {
-            val interpolate = Resample(method, other, otherExtent).resample _
-            cfor(rowMin)(_ <= rowMax, _ + 1) { row =>
-              cfor(colMin)(_ <= colMax, _ + 1) { col =>
-                if (isNoData(tile.get(col, row))) {
-                  val (x, y) = re.gridToMap(col, row)
-                  mutableTile.set(col, row, interpolate(x, y))
-                }
-              }
-            }
-
-          }
-
-          mutableTile
-        case _ =>
-          tile
-      }
-  }
-
-  implicit class MultiBandTileMerger(val tile: MultiBandTile) extends MergeTile[MultiBandTile] {
-    def merge(other: MultiBandTile): MultiBandTile = {
-      val bands: Seq[Tile] =
-        for {
-          bandIndex <- 0 until tile.bandCount
-        } yield {
-          val thisBand = tile.band(bandIndex)
-          val thatBand = other.band(bandIndex)
-          thisBand.merge(thatBand)
-        }
-
-      ArrayMultiBandTile(bands)
-    }
-
-    def merge(extent: Extent, otherExtent: Extent, other: MultiBandTile, method: ResampleMethod): MultiBandTile = {
-      val bands: Seq[Tile] =
-        for {
-          bandIndex <- 0 until tile.bandCount
-        } yield {
-          val thisBand = tile.band(bandIndex)
-          val thatBand = other.band(bandIndex)
-          thisBand.merge(extent, otherExtent, thatBand, method)
-        }
-
-      ArrayMultiBandTile(bands)
-    }
-  }
-=======
   implicit class withTileMergeMethods(val tile: Tile) extends TileMergeMethods
   implicit class withMultiBandTileMergeMethods(val tile: MultiBandTile) extends MultiBandTileMergeMethods
->>>>>>> b09599a9
 }