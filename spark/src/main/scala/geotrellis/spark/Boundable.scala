--- conflicted
+++ resolved
@@ -39,8 +39,6 @@
       .map { case (key, _) => KeyBounds(key, key) }
       .reduce(boundable.combine)
 
-<<<<<<< HEAD
-=======
   def intersect(b1: KeyBounds[K], b2: KeyBounds[K]): Option[KeyBounds[K]] = {
     val kb = KeyBounds(
       maxBound(b1.minKey, b2.minKey),
@@ -58,5 +56,4 @@
   }
 
   def getKeyBounds(rdd: RasterRDD[K]): KeyBounds[K]
->>>>>>> f84e4619
 }