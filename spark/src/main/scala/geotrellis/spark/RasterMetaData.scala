package geotrellis.spark

import geotrellis.raster._
import geotrellis.spark.tiling._
import geotrellis.vector.{ProjectedExtent, Extent}

import geotrellis.proj4.CRS

import org.apache.spark.rdd._

/**
 * @param cellType    value type of each cell
 * @param layout      definition of the tiled raster layout
 * @param extent      extent covering the source data cells
 * @param crs         CRS of the raster projection
 */
case class RasterMetaData(
  cellType: CellType,
  layout: LayoutDefinition,
  extent: Extent,
  crs: CRS
) {
  /** Transformations between tiling scheme and map references */
  def mapTransform = layout.mapTransform
  /** TileLayout of the layout */
  def tileLayout = layout.tileLayout
  /** GridBounds of data tiles in the layout */
  def gridBounds = mapTransform(extent)

  def tileTransform(tileScheme: TileScheme): TileKeyTransform =
    tileScheme(layout.tileLayout.layoutCols, layout.tileLayout.layoutRows)
}

object RasterMetaData {
  def envelopeExtent[K, V <: CellGrid](rdd: RDD[(K, V)])(getExtent: K => Extent): (Extent, CellType, CellSize) = {
    rdd
      .map { case (key, grid) =>
        val extent = getExtent(key)
        (extent, grid.cellType, CellSize(extent, grid.cols, grid.rows))
      }
      .reduce { (t1, t2) =>
        val (e1, ct1, cs1) = t1
        val (e2, ct2, cs2) = t2
        (
          e1.combine(e2),
          ct1.union(ct2),
          if (cs1.resolution < cs2.resolution) cs1 else cs2
        )
      }
  }

  /**
   * Compose Extents from given raster tiles and fit it on given [[TileLayout]]
   */
<<<<<<< HEAD
  def fromRdd[T](rdd: RDD[(T, Tile)], crs: CRS, layout: LayoutDefinition)
                (getExtent: T => Extent): RasterMetaData = {
    val (uncappedExtent, cellType, _) = envelopeExtent(rdd)(getExtent)
    RasterMetaData(cellType, layout, uncappedExtent, crs)
  }

  /** Delegate the choice of layout to the LayoutScheme and return it's choice,
    * which could contain extra information, like zoom. */
  def fromRdd[T](rdd: RDD[(T, Tile)], crs: CRS, scheme: LayoutScheme)
                (getExtent: T => Extent): (Int, RasterMetaData) = {
    val (uncappedExtent, cellType, cellSize) = envelopeExtent(rdd)(getExtent)
    val LayoutLevel(zoom, layout) = scheme.levelFor(uncappedExtent, cellSize)
    zoom -> RasterMetaData(cellType, layout, uncappedExtent, crs)
=======
  def fromRdd[K, V <: CellGrid](rdd: RDD[(K, V)], crs: CRS, tileLayout: TileLayout)
                (getExtent: K => Extent): RasterMetaData = {
    val (uncappedExtent, cellType, cellSize): (Extent, CellType, CellSize) = envelopeExtent(rdd)(getExtent)
    val worldExtent = crs.worldExtent
    val extentIntersection = worldExtent.intersection(uncappedExtent).get
    RasterMetaData(cellType, extentIntersection, crs, tileLayout)
  }

  /**
   * Compose Extents from given raster tiles and pick the closest [[LayoutLevel]] in the [[LayoutScheme]].
   * @param isUniform   all the tiles in the RDD are known to have the same extent
   */
  def fromRdd[K, V <: CellGrid](rdd: RDD[(K, V)], crs: CRS, layoutScheme: LayoutScheme, isUniform: Boolean = false)
                (getExtent: K => Extent): (LayoutLevel, RasterMetaData) = {
    val (uncappedExtent, cellType, cellSize): (Extent, CellType, CellSize) =
      if(isUniform) {
        val (key, tile) = rdd.first
        val extent = getExtent(key)
        (extent, tile.cellType, CellSize(extent, tile.cols, tile.rows))
      } else {
        envelopeExtent(rdd)(getExtent)
      }

    val worldExtent = crs.worldExtent
    val layoutLevel: LayoutLevel = layoutScheme.levelFor(worldExtent, cellSize)
    val extentIntersection = worldExtent.intersection(uncappedExtent).get
    (layoutLevel, RasterMetaData(cellType, extentIntersection, crs, layoutLevel.tileLayout))
>>>>>>> 4f69e746
  }
}<|MERGE_RESOLUTION|>--- conflicted
+++ resolved
@@ -52,8 +52,7 @@
   /**
    * Compose Extents from given raster tiles and fit it on given [[TileLayout]]
    */
-<<<<<<< HEAD
-  def fromRdd[T](rdd: RDD[(T, Tile)], crs: CRS, layout: LayoutDefinition)
+  def fromRdd[K, V <: CellGrid](rdd: RDD[(K, V)], crs: CRS, layout: LayoutDefinition)
                 (getExtent: T => Extent): RasterMetaData = {
     val (uncappedExtent, cellType, _) = envelopeExtent(rdd)(getExtent)
     RasterMetaData(cellType, layout, uncappedExtent, crs)
@@ -61,39 +60,10 @@
 
   /** Delegate the choice of layout to the LayoutScheme and return it's choice,
     * which could contain extra information, like zoom. */
-  def fromRdd[T](rdd: RDD[(T, Tile)], crs: CRS, scheme: LayoutScheme)
-                (getExtent: T => Extent): (Int, RasterMetaData) = {
+  def fromRdd[K, V <: CellGrid](rdd: RDD[(K, V)], crs: CRS, scheme: LayoutScheme)
+                (getExtent: K => Extent): (Int, RasterMetaData) = {
     val (uncappedExtent, cellType, cellSize) = envelopeExtent(rdd)(getExtent)
     val LayoutLevel(zoom, layout) = scheme.levelFor(uncappedExtent, cellSize)
     zoom -> RasterMetaData(cellType, layout, uncappedExtent, crs)
-=======
-  def fromRdd[K, V <: CellGrid](rdd: RDD[(K, V)], crs: CRS, tileLayout: TileLayout)
-                (getExtent: K => Extent): RasterMetaData = {
-    val (uncappedExtent, cellType, cellSize): (Extent, CellType, CellSize) = envelopeExtent(rdd)(getExtent)
-    val worldExtent = crs.worldExtent
-    val extentIntersection = worldExtent.intersection(uncappedExtent).get
-    RasterMetaData(cellType, extentIntersection, crs, tileLayout)
-  }
-
-  /**
-   * Compose Extents from given raster tiles and pick the closest [[LayoutLevel]] in the [[LayoutScheme]].
-   * @param isUniform   all the tiles in the RDD are known to have the same extent
-   */
-  def fromRdd[K, V <: CellGrid](rdd: RDD[(K, V)], crs: CRS, layoutScheme: LayoutScheme, isUniform: Boolean = false)
-                (getExtent: K => Extent): (LayoutLevel, RasterMetaData) = {
-    val (uncappedExtent, cellType, cellSize): (Extent, CellType, CellSize) =
-      if(isUniform) {
-        val (key, tile) = rdd.first
-        val extent = getExtent(key)
-        (extent, tile.cellType, CellSize(extent, tile.cols, tile.rows))
-      } else {
-        envelopeExtent(rdd)(getExtent)
-      }
-
-    val worldExtent = crs.worldExtent
-    val layoutLevel: LayoutLevel = layoutScheme.levelFor(worldExtent, cellSize)
-    val extentIntersection = worldExtent.intersection(uncappedExtent).get
-    (layoutLevel, RasterMetaData(cellType, extentIntersection, crs, layoutLevel.tileLayout))
->>>>>>> 4f69e746
   }
 }