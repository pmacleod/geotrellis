--- conflicted
+++ resolved
@@ -8,20 +8,6 @@
 import org.apache.hadoop.io.Text
 import org.apache.spark.Logging
 import spray.json.RootJsonFormat
-<<<<<<< HEAD
-
-import scala.util.Try
-
-trait MetaDataCatalog[Params] {
-  /** Return [[geotrellis.spark.RasterMetaData]] and matching Params if unique match is found based on [[LayerId]] */
-  def load(layerId: LayerId): Try[(LayerMetaData, Params)]
-
-  /** Return [[geotrellis.spark.RasterMetaData]] matching both LayerId and params. */
-  def load(layerId: LayerId, params: Params): Try[LayerMetaData]
-
-  /** Save [[geotrellis.spark.RasterMetaData]] such that it can be found by the load functions */
-  def save(layerId: LayerId, params: Params,  metaData: LayerMetaData, clobber: Boolean): Try[Unit]
-=======
 
 trait MetaDataCatalog[Params] {
   /** Return [[geotrellis.spark.RasterMetaData]] and matching Params if unique match is found based on [[LayerId]] */
@@ -32,5 +18,4 @@
 
   /** Save [[geotrellis.spark.RasterMetaData]] such that it can be found by the load functions */
   def save(layerId: LayerId, params: Params,  metaData: LayerMetaData, clobber: Boolean): Unit
->>>>>>> 4f627f3a
 }