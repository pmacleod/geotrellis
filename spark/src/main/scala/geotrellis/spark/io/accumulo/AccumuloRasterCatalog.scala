--- conflicted
+++ resolved
@@ -26,13 +26,8 @@
 }
 
 class AccumuloRasterCatalog(
-<<<<<<< HEAD
   instance: AccumuloInstance, 
   val attributeStore: AccumuloAttributeStore
-=======
-  instance: AccumuloInstance,
-  attributeStore: AccumuloAttributeStore
->>>>>>> 9415d727
 )(implicit sc: SparkContext) {
   val accumuloInstance = instance
   val accumuloAttributeStore = attributeStore
@@ -58,12 +53,7 @@
 
         val md =
           AccumuloLayerMetaData(
-<<<<<<< HEAD
             rasterMetaData = rdd.metaData,            
-=======
-            layerId = layerId,
-            rasterMetaData = rdd.metaData,
->>>>>>> 9415d727
             keyClass = classTag[K].toString,
             tileTable = tileTable
           )
