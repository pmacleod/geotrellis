--- conflicted
+++ resolved
@@ -93,40 +93,12 @@
     new Path(firstPart, catalogConfig.layerDataDir(layerId))
   }
 
-<<<<<<< HEAD
-  def reader[K: RasterRDDReaderProvider: JsonFormat: ClassTag](): FilterableRasterRDDReader[K] =
-=======
   def reader[K: RasterRDDReader: JsonFormat: ClassTag](): FilterableRasterRDDReader[K] =
->>>>>>> d6ece93e
     new FilterableRasterRDDReader[K] {
       def read(layerId: LayerId, filterSet: FilterSet[K]): RasterRDD[K] = {
         val keyBounds = attributeStore.read[KeyBounds[K]](layerId, "keyBounds")
         val metaData = metaDataCatalog.read(layerId)
         val index = attributeStore.read[KeyIndex[K]](layerId, "keyIndex")
-<<<<<<< HEAD
-        val provider = implicitly[RasterRDDReaderProvider[K]]
-        val rddReader = provider.reader(catalogConfig, metaData, index, keyBounds)
-        rddReader.read(layerId, filterSet)
-      }
-    }
-
-  def writer[K: RasterRDDWriterProvider: Ordering: JsonFormat: SpatialComponent: ClassTag](keyIndexMethod: KeyIndexMethod[K]): Writer[LayerId, RasterRDD[K]] =
-    writer[K](keyIndexMethod, "")
-
-  def writer[K: RasterRDDWriterProvider: Ordering: JsonFormat: SpatialComponent: ClassTag](keyIndexMethod: KeyIndexMethod[K], clobber: Boolean): Writer[LayerId, RasterRDD[K]] =
-    writer(keyIndexMethod, "", clobber)
-
-  def writer[K: RasterRDDWriterProvider: Ordering: JsonFormat: SpatialComponent: ClassTag](keyIndexMethod: KeyIndexMethod[K], subDir: Path): Writer[LayerId, RasterRDD[K]] =
-    writer[K](keyIndexMethod, subDir.toString)
-
-  def writer[K: RasterRDDWriterProvider: Ordering: JsonFormat: SpatialComponent: ClassTag](keyIndexMethod: KeyIndexMethod[K], subDir: Path, clobber: Boolean): Writer[LayerId, RasterRDD[K]] =
-    writer[K](keyIndexMethod, subDir.toString, clobber)
-
-  def writer[K: RasterRDDWriterProvider: Ordering: JsonFormat: SpatialComponent: ClassTag](keyIndexMethod: KeyIndexMethod[K], subDir: String): Writer[LayerId, RasterRDD[K]] =
-    writer[K](keyIndexMethod, subDir, clobber = true)
-
-  def writer[K: RasterRDDWriterProvider: Ordering: JsonFormat: SpatialComponent: ClassTag](keyIndexMethod: KeyIndexMethod[K], subDir: String, clobber: Boolean): Writer[LayerId, RasterRDD[K]] =
-=======
         implicitly[RasterRDDReader[K]]
           .read(catalogConfig, metaData, index, keyBounds)(layerId, filterSet)
       }
@@ -148,7 +120,6 @@
     writer[K](keyIndexMethod, subDir, clobber = true)
 
   def writer[K: RasterRDDWriter: Ordering: JsonFormat: SpatialComponent: ClassTag](keyIndexMethod: KeyIndexMethod[K], subDir: String, clobber: Boolean): Writer[LayerId, RasterRDD[K]] =
->>>>>>> d6ece93e
     new Writer[LayerId, RasterRDD[K]] {
       def write(layerId: LayerId, rdd: RasterRDD[K]): Unit = {
         rdd.persist()
@@ -159,11 +130,7 @@
         val maxKey = rdd.map(_._1).max
         val keyBounds = KeyBounds(minKey, maxKey)
 
-<<<<<<< HEAD
-        val index = {
-=======
         val keyIndex = {
->>>>>>> d6ece93e
           val indexKeyBounds = {
             val imin = minKey.updateSpatialComponent(SpatialKey(0, 0))
             val imax = maxKey.updateSpatialComponent(SpatialKey(rdd.metaData.tileLayout.layoutCols - 1, rdd.metaData.tileLayout.layoutRows - 1))
@@ -171,20 +138,11 @@
           }
           keyIndexMethod.createIndex(indexKeyBounds)
         }
-<<<<<<< HEAD
-
-        val provider = implicitly[RasterRDDWriterProvider[K]]
-        val rddWriter = provider.writer(catalogConfig, md, index, clobber)
-=======
->>>>>>> d6ece93e
 
         val rddWriter = implicitly[RasterRDDWriter[K]]
           .write(catalogConfig, md, keyIndex, clobber)(layerId, rdd)
 
         attributeStore.write(layerId, "keyIndex", keyIndex)
-        attributeStore.write(layerId, "keyBounds", keyBounds)
-
-        attributeStore.write(layerId, "keyIndex", index)
         attributeStore.write(layerId, "keyBounds", keyBounds)
 
         // Write metadata afer raster, since writing the raster could clobber the directory
@@ -194,18 +152,10 @@
       }
     }
 
-<<<<<<< HEAD
-  def tileReader[K: JsonFormat: TileReaderProvider: ClassTag](layerId: LayerId): Reader[K, Tile] = {
-    val layerMetaData = metaDataCatalog.read(layerId)
-    val keyBounds = attributeStore.read[KeyBounds[K]](layerId, "keyBounds")
-    val index = attributeStore.read[KeyIndex[K]](layerId, "keyIndex")
-    implicitly[TileReaderProvider[K]].reader(catalogConfig, layerMetaData, index)
-=======
   def readTile[K: JsonFormat: TileReader: ClassTag](layerId: LayerId): K => Tile = {
     val layerMetaData = metaDataCatalog.read(layerId)
     val keyBounds = attributeStore.read[KeyBounds[K]](layerId, "keyBounds")
     val index = attributeStore.read[KeyIndex[K]](layerId, "keyIndex")
     implicitly[TileReader[K]].read(catalogConfig, layerMetaData, index)(_)
->>>>>>> d6ece93e
   }
 }