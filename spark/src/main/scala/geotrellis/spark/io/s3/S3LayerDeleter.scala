--- conflicted
+++ resolved
@@ -36,13 +36,7 @@
 }
 
 object S3LayerDeleter {
-<<<<<<< HEAD
-  def apply[K: JsonFormat: ClassTag](bucket: String, prefix: String)(implicit sc: SparkContext) =
-    new S3LayerDeleter[K](S3AttributeStore(bucket, prefix))
+  def apply(attributeStore: AttributeStore[JsonFormat]) = new S3LayerDeleter(attributeStore)
 
-  def apply[K: Boundable: JsonFormat: ClassTag](attributeStore: AttributeStore[JsonFormat])(implicit sc: SparkContext) =
-    new S3LayerDeleter[K](attributeStore)
-=======
-  def apply(bucket: String, prefix: String) = new S3LayerDeleter(S3AttributeStore(bucket, prefix))
->>>>>>> 5dafd087
+  def apply(bucket: String, prefix: String) = apply(S3AttributeStore(bucket, prefix))
 }