package geotrellis.spark.io.s3

import com.typesafe.scalalogging.slf4j.LazyLogging
import geotrellis.raster.{MultiBandTile, Tile}
import geotrellis.spark._
import geotrellis.spark.io._
import geotrellis.spark.io.json._
import geotrellis.spark.io.avro._
import geotrellis.spark.io.avro.codecs._
import geotrellis.spark.io.index.KeyIndex
import org.apache.avro.Schema
import geotrellis.spark.utils.cache._
import org.apache.spark.SparkContext
import org.apache.spark.rdd.RDD
import spray.json.{JsObject, JsonFormat}
import AttributeStore.Fields

import scala.reflect.ClassTag


/**
 * Handles reading raster RDDs and their metadata from S3.
 *
 * @param attributeStore  AttributeStore that contains metadata for corresponding LayerId
 * @param getCache        Optional cache function to be used when reading S3 objects.
 * @tparam K              Type of RDD Key (ex: SpatialKey)
 * @tparam V              Type of RDD Value (ex: Tile or MultiBandTile )
 * @tparam M              Type of Metadata associated with the RDD[(K,V)]
 * @tparam C              Type of RDD container that composes RDD and it's metadata (ex: RasterRDD or MultiBandRasterRDD)
 */
<<<<<<< HEAD
class S3LayerReader[K: Boundable: JsonFormat: ClassTag, V: ClassTag, Container](
  val attributeStore: AttributeStore[JsonFormat],
           rddReader: S3RDDReader[K, V],
            getCache: Option[LayerId => Cache[Long, Array[Byte]]] = None)
  (implicit sc: SparkContext, val cons: ContainerConstructor[K, V, Container])
  extends FilteringLayerReader[LayerId, K, Container] with LazyLogging {

  type MetaDataType  = cons.MetaDataType
=======
class S3LayerReader[K: Boundable: JsonFormat: ClassTag, V: ClassTag, M: JsonFormat, C <: RDD[(K,V)]](
    val attributeStore: AttributeStore[JsonFormat],
    rddReader: S3RDDReader[K, V],
    getCache: Option[LayerId => Cache[Long, Array[Byte]]] = None)
  (implicit sc: SparkContext, bridge: Bridge[(RDD[(K, V)], M), C])
  extends FilteringLayerReader[LayerId, K, M, C] with LazyLogging {
>>>>>>> 6db7eb1d

  val defaultNumPartitions = sc.defaultParallelism

  def read(id: LayerId, rasterQuery: RDDQuery[K, M], numPartitions: Int): C = {
    if(!attributeStore.layerExists(id)) throw new LayerNotFoundError(id)

    val (header, metadata, keyBounds, keyIndex, writerSchema) = try {
      attributeStore.readLayerAttributes[S3LayerHeader, M, KeyBounds[K], KeyIndex[K], Schema](id)
    } catch {
      case e: AttributeNotFoundError => throw new LayerReadError(id).initCause(e)
    }

    val bucket = header.bucket
    val prefix = header.key

    val queryKeyBounds = rasterQuery(metadata, keyBounds)
    val maxWidth = maxIndexWidth(keyIndex.toIndex(keyBounds.maxKey))
    val keyPath = (index: Long) => makePath(prefix, encodeIndex(index, maxWidth))
    val decompose = (bounds: KeyBounds[K]) => keyIndex.indexRanges(bounds)
    val cache = getCache.map(f => f(id))
    val rdd = rddReader.read(bucket, keyPath, queryKeyBounds, decompose, Some(writerSchema), cache, numPartitions)

    bridge(rdd -> metadata)
  }
}

object S3LayerReader {
  def apply[K: Boundable: AvroRecordCodec: JsonFormat: ClassTag,  V: AvroRecordCodec: ClassTag, M: JsonFormat, C <: RDD[(K, V)]](
      bucket: String,
      prefix: String,
      getCache: Option[LayerId => Cache[Long, Array[Byte]]] = None)
    (implicit sc: SparkContext, bridge: Bridge[(RDD[(K, V)], M), C]): S3LayerReader[K, V, M, C] =
    new S3LayerReader[K, V, M, C](
      new S3AttributeStore(bucket, prefix),
      new S3RDDReader[K, V],
      getCache)

  def spatial(bucket: String, prefix: String)
    (implicit sc: SparkContext, bridge: Bridge[(RDD[(SpatialKey, Tile)], RasterMetaData), RasterRDD[SpatialKey]]) =
    new S3LayerReader[SpatialKey, Tile, RasterMetaData, RasterRDD[SpatialKey]](
      new S3AttributeStore(bucket, prefix), new S3RDDReader[SpatialKey, Tile])

  def spatialMultiBand(bucket: String, prefix: String)
    (implicit sc: SparkContext, bridge: Bridge[(RDD[(SpatialKey, MultiBandTile)], RasterMetaData), MultiBandRasterRDD[SpatialKey]]) =
    new S3LayerReader[SpatialKey, MultiBandTile, RasterMetaData, MultiBandRasterRDD[SpatialKey]](
      new S3AttributeStore(bucket, prefix), new S3RDDReader[SpatialKey, MultiBandTile])
}<|MERGE_RESOLUTION|>--- conflicted
+++ resolved
@@ -28,23 +28,12 @@
  * @tparam M              Type of Metadata associated with the RDD[(K,V)]
  * @tparam C              Type of RDD container that composes RDD and it's metadata (ex: RasterRDD or MultiBandRasterRDD)
  */
-<<<<<<< HEAD
-class S3LayerReader[K: Boundable: JsonFormat: ClassTag, V: ClassTag, Container](
-  val attributeStore: AttributeStore[JsonFormat],
-           rddReader: S3RDDReader[K, V],
-            getCache: Option[LayerId => Cache[Long, Array[Byte]]] = None)
-  (implicit sc: SparkContext, val cons: ContainerConstructor[K, V, Container])
-  extends FilteringLayerReader[LayerId, K, Container] with LazyLogging {
-
-  type MetaDataType  = cons.MetaDataType
-=======
 class S3LayerReader[K: Boundable: JsonFormat: ClassTag, V: ClassTag, M: JsonFormat, C <: RDD[(K,V)]](
     val attributeStore: AttributeStore[JsonFormat],
     rddReader: S3RDDReader[K, V],
     getCache: Option[LayerId => Cache[Long, Array[Byte]]] = None)
   (implicit sc: SparkContext, bridge: Bridge[(RDD[(K, V)], M), C])
   extends FilteringLayerReader[LayerId, K, M, C] with LazyLogging {
->>>>>>> 6db7eb1d
 
   val defaultNumPartitions = sc.defaultParallelism
 
@@ -73,14 +62,21 @@
 
 object S3LayerReader {
   def apply[K: Boundable: AvroRecordCodec: JsonFormat: ClassTag,  V: AvroRecordCodec: ClassTag, M: JsonFormat, C <: RDD[(K, V)]](
+    attributeStore: AttributeStore[JsonFormat],
+    getCache: Option[LayerId => Cache[Long, Array[Byte]]] = None
+  )(implicit sc: SparkContext, bridge: Bridge[(RDD[(K, V)], M), C]): S3LayerReader[K, V, M, C] =
+    new S3LayerReader[K, V, M, C](
+      attributeStore,
+      new S3RDDReader[K, V],
+      getCache
+    )
+
+  def apply[K: Boundable: AvroRecordCodec: JsonFormat: ClassTag,  V: AvroRecordCodec: ClassTag, M: JsonFormat, C <: RDD[(K, V)]](
       bucket: String,
       prefix: String,
       getCache: Option[LayerId => Cache[Long, Array[Byte]]] = None)
     (implicit sc: SparkContext, bridge: Bridge[(RDD[(K, V)], M), C]): S3LayerReader[K, V, M, C] =
-    new S3LayerReader[K, V, M, C](
-      new S3AttributeStore(bucket, prefix),
-      new S3RDDReader[K, V],
-      getCache)
+    apply(new S3AttributeStore(bucket, prefix), getCache)
 
   def spatial(bucket: String, prefix: String)
     (implicit sc: SparkContext, bridge: Bridge[(RDD[(SpatialKey, Tile)], RasterMetaData), RasterRDD[SpatialKey]]) =
