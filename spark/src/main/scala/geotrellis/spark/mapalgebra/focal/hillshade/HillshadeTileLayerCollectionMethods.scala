--- conflicted
+++ resolved
@@ -6,23 +6,14 @@
 import geotrellis.spark.mapalgebra.focal._
 
 trait HillshadeTileLayerCollectionMethods[K] extends CollectionFocalOperation[K] {
-<<<<<<< HEAD
+  /** Calculates the hillshade of each cell in a raster.
+   *
+   * @see [[geotrellis.raster.mapalgebra.focal.Hillshade]]
+   */
   def hillshade(azimuth: Double = 315, altitude: Double = 45, zFactor: Double = 1, target: TargetCell = TargetCell.All) = {
     val n = Square(1)
     focalWithCellSize(n) { (tile, bounds, cellSize) =>
       Hillshade(tile, n, bounds, cellSize, azimuth, altitude, zFactor, target)
-    }
-=======
-
-  /** Calculates the hillshade of each cell in a raster.
-   *
-   * @see [[geotrellis.raster.mapalgebra.focal.Hillshade]]
-   */
-  def hillshade(azimuth: Double = 315, altitude: Double = 45, zFactor: Double = 1) = {
-    val n = Square(1)
-    focalWithCellSize(n) { (tile, bounds, cellSize) =>
-      Hillshade(tile, n, bounds, cellSize, azimuth, altitude, zFactor)
     }.mapContext(_.copy(cellType = DoubleConstantNoDataCellType))
->>>>>>> 63bb7983
   }
 }