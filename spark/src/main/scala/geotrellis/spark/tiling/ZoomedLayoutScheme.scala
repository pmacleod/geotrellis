--- conflicted
+++ resolved
@@ -33,13 +33,8 @@
   /** TODO: Improve this algorithm. One improvement is to follow the algorithm
     * described in  "Tile-Based Geospatial Information Systems Principles and Practices"
     * by John T. Sample & Elias Ioup, section 3.1.2 */
-<<<<<<< HEAD
-  def levelFor(projectedExtent: ProjectedExtent, cellSize: CellSize) = {
-    val worldExtent = projectedExtent.crs.worldExtent
-=======
   def levelFor(extent: Extent, cellSize: CellSize) = {
     val worldExtent = crs.worldExtent
->>>>>>> 5a1cc8c2
     val l =
       math.max(
         zoom(cellSize.width, tileSize, worldExtent.width),
