package geotrellis.spark.io

import geotrellis.spark._
import org.apache.spark.rdd.RDD
import org.scalatest._
import scala.reflect._

<<<<<<< HEAD
abstract class PersistenceSpec[K: ClassTag, V: ClassTag] extends FunSpec with Matchers {
  self: TestSparkContext =>
=======
abstract class PersistenceSpec[K: ClassTag, V: ClassTag, M] extends FunSpec with Matchers { self: TestSparkContext =>
>>>>>>> 6db7eb1d
  type Container <: RDD[(K, V)]
  type TestReader = FilteringLayerReader[LayerId, K, M, Container]
  type TestWriter = Writer[LayerId, Container]
  type TestUpdater = LayerUpdater[LayerId, K, V, M, Container]
  type TestDeleter = LayerDeleter[LayerId]
  type TestCopier = LayerCopier[LayerId]
  type TestMover = LayerMover[LayerId]
  type TestReindexer = LayerReindexer[LayerId]
  type TestTileReader = Reader[LayerId, Reader[K, V]]

  def sample: Container
  def reader: TestReader
  def writer: TestWriter
  def deleter: TestDeleter
  def copier: TestCopier
  def mover: TestMover
  def reindexer: TestReindexer
  def tiles: TestTileReader

  val layerId = LayerId("sample-" + this.getClass.getName, 1)
  val deleteLayerId = LayerId("deleteSample-" + this.getClass.getName, 1) // second layer to avoid data race
  val copiedLayerId = LayerId("copySample-" + this.getClass.getName, 1)
  val movedLayerId = LayerId("moveSample-" + this.getClass.getName, 1)
  val reindexedLayerId = LayerId("reindexedSample-" + this.getClass.getName, 1)
  lazy val query = reader.query(layerId)

  it("should not find layer before write") {
    intercept[LayerNotFoundError] {
      reader.read(layerId)
    }
  }

  it("should not delete layer before write") {
    intercept[LayerNotFoundError] {
      deleter.delete(layerId)
    }
  }

  it("should write a layer") {
    writer.write(layerId, sample)
    writer.write(deleteLayerId, sample)
  }

  it("should read a layer back") {
    val actual = reader.read(layerId).keys.collect()
    val expected = sample.keys.collect()

    if (expected.diff(actual).nonEmpty)
      info(s"missing: ${(expected diff actual).toList}")
    if (actual.diff(expected).nonEmpty)
      info(s"unwanted: ${(actual diff expected).toList}")

    actual should contain theSameElementsAs expected
  }

  it("should read a single value") {
    val tileReader = tiles.read(layerId)
    val key = sample.keys.first()
    val readV: V = tileReader.read(key)
    val expectedV: V = sample.filter(_._1 == key).values.first()
    readV should be equals expectedV
  }

  it("should delete a layer") {
    deleter.delete(deleteLayerId)
    intercept[LayerNotFoundError] {
      reader.read(deleteLayerId)
    }
  }

  it("shouldn't copy a layer which already exists") {
    intercept[LayerExistsError] {
      copier.copy(layerId, layerId)
    }
  }

  it("should copy a layer") {
    copier.copy(layerId, copiedLayerId)
    reader.read(copiedLayerId).keys.collect() should contain theSameElementsAs reader.read(layerId).keys.collect()
  }

  it("shouldn't move a layer which already exists") {
    intercept[LayerExistsError] {
      mover.move(layerId, layerId)
    }
  }

  it("should move a layer") {
    val keysBeforeMove = reader.read(layerId).keys.collect()
    mover.move(layerId, movedLayerId)
    intercept[LayerNotFoundError] {
      reader.read(layerId)
    }
    keysBeforeMove should contain theSameElementsAs reader.read(movedLayerId).keys.collect()
    mover.move(movedLayerId, layerId)
  }

  it("should not reindex a layer which doesn't exists") {
    intercept[LayerNotFoundError] {
      reindexer.reindex(movedLayerId)
    }
  }

  it("should reindex a layer") {
    copier.copy(layerId, reindexedLayerId)
    reindexer.reindex(reindexedLayerId)
  }
}<|MERGE_RESOLUTION|>--- conflicted
+++ resolved
@@ -5,12 +5,7 @@
 import org.scalatest._
 import scala.reflect._
 
-<<<<<<< HEAD
-abstract class PersistenceSpec[K: ClassTag, V: ClassTag] extends FunSpec with Matchers {
-  self: TestSparkContext =>
-=======
 abstract class PersistenceSpec[K: ClassTag, V: ClassTag, M] extends FunSpec with Matchers { self: TestSparkContext =>
->>>>>>> 6db7eb1d
   type Container <: RDD[(K, V)]
   type TestReader = FilteringLayerReader[LayerId, K, M, Container]
   type TestWriter = Writer[LayerId, Container]
