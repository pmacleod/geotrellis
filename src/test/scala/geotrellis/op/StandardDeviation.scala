--- conflicted
+++ resolved
@@ -19,11 +19,7 @@
     it("should work") {
       val r1 = LoadFile("src/test/resources/quad8.arg")
       val r2 = LoadFile("src/test/resources/quad8.arg")
-<<<<<<< HEAD
-      val h = stat.MapHistogram(r1)
-=======
       val h = Histogram(r1)
->>>>>>> a613b3a5
       val s = StandardDeviation(r2, h, 1000)
       val raster = server.run(s)
 
