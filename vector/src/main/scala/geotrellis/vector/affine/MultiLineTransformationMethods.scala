package geotrellis.vector.affine

import geotrellis.util.MethodExtensions
import geotrellis.vector.MultiLine

import com.vividsolutions.jts.geom.util.AffineTransformation._

<<<<<<< HEAD
trait MultiLineTransformationMethods extends Any {
  val geom: MultiLine
=======

trait MultiLineTransformationMethods extends MethodExtensions[MultiLine] {
  def transform(trans: AffineTransformation) = trans.transform(self)
>>>>>>> 80046e35

  def reflect(x: Double, y: Double): MultiLine =
    Reflection(x, y).transform(self)

  def reflect(x0: Double, y0: Double, x1: Double, y1: Double): MultiLine =
    Reflection(x0, y0, x1, y1).transform(self)

  def rotate(theta: Double): MultiLine =
    Rotation(theta).transform(self)

  def rotate(sinTheta: Double, cosTheta: Double): MultiLine =
    Rotation(sinTheta, cosTheta).transform(self)

  def scale(xscale: Double, yscale: Double): MultiLine =
    Scaling(xscale, yscale).transform(self)

  def shear(xshear: Double, yshear: Double): MultiLine =
    Shearing(xshear, yshear).transform(self)

  def translate(x: Double, y: Double): MultiLine =
    Translation(x, y).transform(self)
}<|MERGE_RESOLUTION|>--- conflicted
+++ resolved
@@ -5,14 +5,9 @@
 
 import com.vividsolutions.jts.geom.util.AffineTransformation._
 
-<<<<<<< HEAD
-trait MultiLineTransformationMethods extends Any {
-  val geom: MultiLine
-=======
 
 trait MultiLineTransformationMethods extends MethodExtensions[MultiLine] {
   def transform(trans: AffineTransformation) = trans.transform(self)
->>>>>>> 80046e35
 
   def reflect(x: Double, y: Double): MultiLine =
     Reflection(x, y).transform(self)
